--- conflicted
+++ resolved
@@ -88,14 +88,7 @@
     global args
 
     args = parse_args()
-<<<<<<< HEAD
     USER_TURN_INDICATOR, AI_TURN_INDICATOR, tts, dictation, query_dispatcher, session_logger, conversation_history = initialize_conversation(args)
-=======
-
-    print("Parsed arguments: %s", args)
-
-    USER_TURN_INDICATOR, AI_TURN_INDICATOR, tts, dictation, query_dispatcher, session_logger = initialize_conversation(args)
->>>>>>> 447d6c7c
 
     # TODO fix this
     # print("USER_TURN_INDICATOR: %s", USER_TURN_INDICATOR)
